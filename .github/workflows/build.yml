--- conflicted
+++ resolved
@@ -37,11 +37,7 @@
                 with:
                     ref: ${{ github.event.pull_request.merge_commit_sha }}
 
-<<<<<<< HEAD
             -   uses: actions/setup-java@v3.11.0
-=======
-            -   uses: actions/setup-java@3f07048e3d294f56e9b90ac5ea2c6f74e9ad0f98 # v3.10.0
->>>>>>> e7ba6a8e
                 name: set up jdk ${{matrix.java}}
                 with:
                     distribution: 'temurin'
